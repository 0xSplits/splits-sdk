--- conflicted
+++ resolved
@@ -1,10 +1,6 @@
 {
   "name": "@0xsplits/splits-sdk-react",
-<<<<<<< HEAD
-  "version": "1.3.2-alpha.3",
-=======
   "version": "2.0.0-alpha.0",
->>>>>>> ca5cb4d0
   "description": "React wrapper for the 0xSplits SDK",
   "main": "dist/index.js",
   "typings": "dist/index.d.ts",
@@ -33,12 +29,7 @@
   },
   "homepage": "https://docs.splits.org/sdk",
   "dependencies": {
-<<<<<<< HEAD
-    "@0xsplits/splits-sdk": "^4.0.2-alpha.3",
-    "viem": "^1.16.6"
-=======
-    "@0xsplits/splits-sdk": "4.0.0-alpha.4"
->>>>>>> ca5cb4d0
+    "@0xsplits/splits-sdk": "^4.0.2-alpha.3"
   },
   "peerDependencies": {
     "react": "17.x.x || 18.x.x",
