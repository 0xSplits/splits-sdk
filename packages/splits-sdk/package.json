{
  "name": "@0xsplits/splits-sdk",
<<<<<<< HEAD
  "version": "3.0.2",
=======
  "version": "3.0.6",
>>>>>>> 3f5ce735
  "description": "SDK for the 0xSplits protocol",
  "main": "dist/index.js",
  "typings": "dist/index.d.ts",
  "keywords": [
    "0xSplits",
    "splits",
    "ethereum"
  ],
  "scripts": {
    "test": "echo \"Error: no test specified\" && exit 1",
    "build": "rm -rf dist && tsc"
  },
  "author": "0xSplits (https://splits.org)",
  "publishConfig": {
    "access": "public"
  },
  "funding": "https://app.splits.org/accounts/0xF8843981e7846945960f53243cA2Fd42a579f719/",
  "repository": {
    "type": "git",
    "url": "git+https://github.com/0xSplits/splits-sdk.git"
  },
  "license": "MIT",
  "bugs": {
    "url": "https://github.com/0xSplits/splits-sdk/issues"
  },
  "homepage": "https://docs.splits.org/sdk",
  "dependencies": {
    "base-64": "^1.0.0",
    "graphql": "^16.8.1",
    "graphql-request": "^6.1.0",
    "viem": "^1.16.6"
  },
  "devDependencies": {
    "@types/base-64": "^1.0.1"
  }
}<|MERGE_RESOLUTION|>--- conflicted
+++ resolved
@@ -1,10 +1,6 @@
 {
   "name": "@0xsplits/splits-sdk",
-<<<<<<< HEAD
-  "version": "3.0.2",
-=======
   "version": "3.0.6",
->>>>>>> 3f5ce735
   "description": "SDK for the 0xSplits protocol",
   "main": "dist/index.js",
   "typings": "dist/index.d.ts",
